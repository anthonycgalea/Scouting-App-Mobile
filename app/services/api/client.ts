import { getBaseApiUrl } from './base';

export type ApiRequestParams = Record<string, string | number | boolean | null | undefined>;

export type ApiRequestOptions = RequestInit & {
  params?: ApiRequestParams;
};

let authorizationToken: string | null = null;

const resolveUrl = (path: string, params?: ApiRequestParams) => {
  const hasProtocol = /^https?:\/\//i.test(path);
  const base = hasProtocol ? '' : getBaseApiUrl().replace(/\/$/, '');
  const normalizedPath = hasProtocol ? path : `${base}/${path.replace(/^\//, '')}`;

  if (!params || Object.keys(params).length === 0) {
    return normalizedPath;
  }

  const url = new URL(normalizedPath);

  Object.entries(params).forEach(([key, value]) => {
    if (value === undefined || value === null) {
      return;
    }

    url.searchParams.append(key, String(value));
  });

  return url.toString();
};

const parseResponseBody = async (response: Response): Promise<unknown> => {
  if (response.status === 204) {
    return undefined;
  }

  const text = await response.text();

  if (!text) {
    return undefined;
  }

  try {
    return JSON.parse(text);
  } catch {
    return text;
  }
};

export async function apiRequest<TResponse>(path: string, options: ApiRequestOptions = {}): Promise<TResponse> {
  const { params, headers, body, ...rest } = options;
  const url = resolveUrl(path, params);
  const initHeaders = new Headers(headers);

  if (!initHeaders.has('Accept')) {
    initHeaders.set('Accept', 'application/json');
  }

  const isJsonBody = body !== undefined && !(body instanceof FormData);

  if (isJsonBody && !initHeaders.has('Content-Type')) {
    initHeaders.set('Content-Type', 'application/json');
  }

  if (authorizationToken) {
    initHeaders.set('Authorization', `Bearer ${authorizationToken}`);
  }

  if (__DEV__) {
    const method = (rest.method ?? 'GET').toUpperCase();
    const authHeader = initHeaders.get('Authorization');
<<<<<<< HEAD
    const logPrefix = `[apiRequest] ${method} ${url}`;

    /* eslint-disable no-console */
    if (authHeader) {
      const [, token] = authHeader.split(' ');
      const preview = token ? `${token.slice(0, 8)}…` : 'missing-token';
      console.log(`${logPrefix} → using bearer ${preview}`);
    } else {
      console.log(`${logPrefix} → no Authorization header set`);
    }
    /* eslint-enable no-console */
=======

    if (authHeader) {
      const [, token] = authHeader.split(' ');
      const preview = token ? `${token.slice(0, 8)}…` : 'missing-token';
      // eslint-disable-next-line no-console
      console.debug(`[apiRequest] ${method} ${url} → using bearer ${preview}`);
    } else {
      // eslint-disable-next-line no-console
      console.warn(`[apiRequest] ${method} ${url} → no Authorization header set`);
    }
>>>>>>> cbb61da4
  }

  const response = await fetch(url, {
    body,
    headers: initHeaders,
    ...rest,
  });

  const parsedBody = await parseResponseBody(response);

  if (!response.ok) {
    const errorMessage =
      typeof parsedBody === 'object' && parsedBody !== null && 'message' in parsedBody
        ? String((parsedBody as { message: unknown }).message)
        : `Request failed with status ${response.status}`;

    throw new Error(errorMessage);
  }

  return parsedBody as TResponse;
}

export const setAuthorizationToken = (token?: string) => {
  authorizationToken = token ?? null;
};<|MERGE_RESOLUTION|>--- conflicted
+++ resolved
@@ -70,19 +70,6 @@
   if (__DEV__) {
     const method = (rest.method ?? 'GET').toUpperCase();
     const authHeader = initHeaders.get('Authorization');
-<<<<<<< HEAD
-    const logPrefix = `[apiRequest] ${method} ${url}`;
-
-    /* eslint-disable no-console */
-    if (authHeader) {
-      const [, token] = authHeader.split(' ');
-      const preview = token ? `${token.slice(0, 8)}…` : 'missing-token';
-      console.log(`${logPrefix} → using bearer ${preview}`);
-    } else {
-      console.log(`${logPrefix} → no Authorization header set`);
-    }
-    /* eslint-enable no-console */
-=======
 
     if (authHeader) {
       const [, token] = authHeader.split(' ');
@@ -93,7 +80,6 @@
       // eslint-disable-next-line no-console
       console.warn(`[apiRequest] ${method} ${url} → no Authorization header set`);
     }
->>>>>>> cbb61da4
   }
 
   const response = await fetch(url, {
