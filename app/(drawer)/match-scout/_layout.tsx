import { Stack } from 'expo-router';

<<<<<<< HEAD
type BeginScoutingRouteParams = {
  teamNumber?: string | string[];
  matchNumber?: string | string[];
  eventKey?: string | string[];
  driverStation?: string | string[];
  matchLevel?: string | string[];
};

const toSingleValue = (value: string | string[] | undefined) =>
  Array.isArray(value) ? value[0] : value;

const getMatchLevelLabel = (matchLevel: string | undefined) => {
  const normalized = matchLevel?.toLowerCase();

  switch (normalized) {
    case 'qm':
      return 'Quals';
    case 'sf':
      return 'Semis';
    case 'qf':
      return 'Quarters';
    case 'f':
      return 'Finals';
    default:
      return matchLevel?.toUpperCase() ?? '';
  }
};

const buildMatchHeaderTitle = (params: BeginScoutingRouteParams) => {
  const eventKey = toSingleValue(params.eventKey);
  const matchNumber = toSingleValue(params.matchNumber);
  const teamNumber = toSingleValue(params.teamNumber);
  const driverStation = toSingleValue(params.driverStation);
  const matchLevel = toSingleValue(params.matchLevel);

  const hasPrefilledDetails = Boolean(eventKey && matchNumber && teamNumber && driverStation);

  if (!hasPrefilledDetails) {
    return 'Match Scout';
  }

  const levelLabel = getMatchLevelLabel(matchLevel);
  const matchPrefix = levelLabel || matchLevel;
  const matchLabel = matchPrefix ? `${matchPrefix} Match ${matchNumber}` : `Match ${matchNumber}`;

  return `${eventKey} ${matchLabel}: Team ${teamNumber} (${driverStation})`;
};
=======
import { buildMatchHeaderTitle, type MatchHeaderParams } from '../../utils/match-header';
>>>>>>> cf441e15

export default function MatchScoutLayout() {
  return (
    <Stack screenOptions={{ headerShown: false }}>
      <Stack.Screen name="index" />
      <Stack.Screen name="select-team" options={{ presentation: 'card' }} />
      <Stack.Screen
        name="begin-scouting"
        options={({ route }) => {
<<<<<<< HEAD
          const headerTitle = buildMatchHeaderTitle((route.params ?? {}) as BeginScoutingRouteParams);
=======
          const headerTitle = buildMatchHeaderTitle(route.params as MatchHeaderParams | undefined);
>>>>>>> cf441e15

          return {
            headerShown: true,
            headerTitle,
<<<<<<< HEAD
            title: headerTitle,
            headerLargeTitle: false,
            headerBackTitleVisible: false,
=======
            headerLargeTitle: false,
            headerBackTitleVisible: false,
            headerBackTitle: '',
>>>>>>> cf441e15
          };
        }}
      />
    </Stack>
  );
}<|MERGE_RESOLUTION|>--- conflicted
+++ resolved
@@ -1,56 +1,6 @@
 import { Stack } from 'expo-router';
 
-<<<<<<< HEAD
-type BeginScoutingRouteParams = {
-  teamNumber?: string | string[];
-  matchNumber?: string | string[];
-  eventKey?: string | string[];
-  driverStation?: string | string[];
-  matchLevel?: string | string[];
-};
-
-const toSingleValue = (value: string | string[] | undefined) =>
-  Array.isArray(value) ? value[0] : value;
-
-const getMatchLevelLabel = (matchLevel: string | undefined) => {
-  const normalized = matchLevel?.toLowerCase();
-
-  switch (normalized) {
-    case 'qm':
-      return 'Quals';
-    case 'sf':
-      return 'Semis';
-    case 'qf':
-      return 'Quarters';
-    case 'f':
-      return 'Finals';
-    default:
-      return matchLevel?.toUpperCase() ?? '';
-  }
-};
-
-const buildMatchHeaderTitle = (params: BeginScoutingRouteParams) => {
-  const eventKey = toSingleValue(params.eventKey);
-  const matchNumber = toSingleValue(params.matchNumber);
-  const teamNumber = toSingleValue(params.teamNumber);
-  const driverStation = toSingleValue(params.driverStation);
-  const matchLevel = toSingleValue(params.matchLevel);
-
-  const hasPrefilledDetails = Boolean(eventKey && matchNumber && teamNumber && driverStation);
-
-  if (!hasPrefilledDetails) {
-    return 'Match Scout';
-  }
-
-  const levelLabel = getMatchLevelLabel(matchLevel);
-  const matchPrefix = levelLabel || matchLevel;
-  const matchLabel = matchPrefix ? `${matchPrefix} Match ${matchNumber}` : `Match ${matchNumber}`;
-
-  return `${eventKey} ${matchLabel}: Team ${teamNumber} (${driverStation})`;
-};
-=======
 import { buildMatchHeaderTitle, type MatchHeaderParams } from '../../utils/match-header';
->>>>>>> cf441e15
 
 export default function MatchScoutLayout() {
   return (
@@ -60,24 +10,14 @@
       <Stack.Screen
         name="begin-scouting"
         options={({ route }) => {
-<<<<<<< HEAD
-          const headerTitle = buildMatchHeaderTitle((route.params ?? {}) as BeginScoutingRouteParams);
-=======
           const headerTitle = buildMatchHeaderTitle(route.params as MatchHeaderParams | undefined);
->>>>>>> cf441e15
 
           return {
             headerShown: true,
             headerTitle,
-<<<<<<< HEAD
-            title: headerTitle,
-            headerLargeTitle: false,
-            headerBackTitleVisible: false,
-=======
             headerLargeTitle: false,
             headerBackTitleVisible: false,
             headerBackTitle: '',
->>>>>>> cf441e15
           };
         }}
       />
