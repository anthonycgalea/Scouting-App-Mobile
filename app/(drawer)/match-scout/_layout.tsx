--- conflicted
+++ resolved
@@ -55,12 +55,6 @@
       <Stack.Screen name="select-team" options={{ presentation: 'card' }} />
       <Stack.Screen
         name="begin-scouting"
-<<<<<<< HEAD
-        options={({ route }) => ({
-          headerShown: true,
-          title: buildMatchHeaderTitle((route.params ?? {}) as BeginScoutingRouteParams),
-        })}
-=======
         options={({ route }) => {
           const headerTitle = buildMatchHeaderTitle((route.params ?? {}) as BeginScoutingRouteParams);
 
@@ -72,7 +66,6 @@
             headerBackTitleVisible: false,
           };
         }}
->>>>>>> de663232
       />
     </Stack>
   );
