--- conflicted
+++ resolved
@@ -1,8 +1,8 @@
+import type { ParamListBase } from '@react-navigation/native';
+import type { NativeStackNavigationProp } from '@react-navigation/native-stack';
+import { useLocalSearchParams, useNavigation } from 'expo-router';
 import { useEffect, useMemo, useState } from 'react';
 import { Pressable, ScrollView, StyleSheet, TextInput, View } from 'react-native';
-import { useLocalSearchParams, useNavigation } from 'expo-router';
-import type { ParamListBase } from '@react-navigation/native';
-import type { NativeStackNavigationProp } from '@react-navigation/native-stack';
 
 import { ScreenContainer } from '@/components/layout/ScreenContainer';
 import { ThemedText } from '@/components/themed-text';
@@ -151,21 +151,12 @@
   );
 
   useEffect(() => {
-<<<<<<< HEAD
-    const headerTitle = matchDetailsTitle || 'Match Scout';
-    navigation.setOptions({
-      headerTitle,
-      title: headerTitle,
-      headerLargeTitle: false,
-      headerBackTitleVisible: false,
-=======
     const headerTitle = matchDetailsTitle;
     navigation.setOptions({
       headerTitle,
       headerLargeTitle: false,
       headerBackTitleVisible: false,
       headerBackTitle: '',
->>>>>>> cf441e15
     });
   }, [navigation, matchDetailsTitle]);
 
